cmake_minimum_required(VERSION 3.0.0)
project(fft VERSION 0.1.0)
enable_language(CUDA)
#Use c++20
set(CMAKE_CXX_STANDARD 20)

#Set compiler flags 
set(CMAKE_CXX_FLAGS "-Wall -Wextra -Ofast -march=native -mtune=native -funroll-all-loops -flto -fno-signed-zeros -fno-trapping-math")
set(CMAKE_CUDA_FLAGS "${CMAKE_CUDA_FLAGS} --use_fast_math")  

<<<<<<< HEAD
=======
find_package(CUDAToolkit REQUIRED)
>>>>>>> 548ea29b
find_package(OpenCV REQUIRED)

#Add all .cpp and .c files in src folder to compile list
file(GLOB SRC_FILES ${PROJECT_SOURCE_DIR}/src/*.cpp
                    ${PROJECT_SOURCE_DIR}/src/*.c
                    ${PROJECT_SOURCE_DIR}/src/*.cu

    )

#Add all header files located include to headers list
include_directories(${PROJECT_SOURCE_DIR}/include)
include_directories(${CUDAToolkit_INCLUDE_DIRS})


#Set target name
add_executable(${CMAKE_PROJECT_NAME} ${SRC_FILES})

#Add compile options
target_compile_options(${CMAKE_PROJECT_NAME} PUBLIC -fopenmp -DDOUBLE)

#Add link options
find_package(OpenMP)
target_link_libraries(${CMAKE_PROJECT_NAME} OpenMP::OpenMP_CXX ${OpenCV_LIBS})<|MERGE_RESOLUTION|>--- conflicted
+++ resolved
@@ -8,10 +8,7 @@
 set(CMAKE_CXX_FLAGS "-Wall -Wextra -Ofast -march=native -mtune=native -funroll-all-loops -flto -fno-signed-zeros -fno-trapping-math")
 set(CMAKE_CUDA_FLAGS "${CMAKE_CUDA_FLAGS} --use_fast_math")  
 
-<<<<<<< HEAD
-=======
 find_package(CUDAToolkit REQUIRED)
->>>>>>> 548ea29b
 find_package(OpenCV REQUIRED)
 
 #Add all .cpp and .c files in src folder to compile list
