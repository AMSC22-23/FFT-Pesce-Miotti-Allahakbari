#ifndef GRAYSCALE_IMAGE_HPP
#define GRAYSCALE_IMAGE_HPP

#include "Real.hpp"
#include "WaveletTransform.hpp"

// A class that represents a grayscale image.
// This class may be used to load, save, encode, decode and display grayscale
// images. Please note that the image's width and height must be a multiple
// of 8.
class GrayscaleImage
{
public:
  // Load regular image from file.
  bool loadStandard(const std::string &filename);

  // Load compressed image from file.
  bool loadCompressed(const std::string &filename);

  // Save compressed image to file.
  bool save(const std::string &filename);

  // Encode the last loaded or decoded image.
  void encode();

  // Decode the last loaded or encoded image.
  void decode();

  // Display the last loaded or decoded image.
  void display();

  // Get the bitsize of the last loaded or decoded image.
  unsigned int getStandardBitsize() const;

  // Get the bitsize of the last loaded or encoded image.
  unsigned int getCompressedBitsize() const;

<<<<<<< HEAD
  // Perform a wavelet transform on the decoded image.
  void waveletTransform(const std::shared_ptr<
                        Transform::WaveletTransform::WaveletTransformAlgorithm>
                            algorithm);

 private:
=======
private:
>>>>>>> ff9d2aba
  // Split the image in blocks of size 8x8, and save the result in variable
  // 'blocks'.
  void splitBlocks();

  // Merge the blocks in variable 'blocks' and save the result in variable
  // 'decoded'.
  void mergeBlocks();

  // Quantize the given vec using the quantization table.
  void quantize(
      const Transform::FourierTransform::vec &vec, std::vector<char> &realBlock, std::vector<char> &imagBlock);

  // Unquantize the given vec using the quantization table.
  void unquantize(
      Transform::FourierTransform::vec &vec, std::vector<char> &realBlock, std::vector<char> &imagBlock);

  // Use entropy coding to encode all blocks.
  void entropyEncode();

  // Use entropy coding to decode all blocks.
  void entropyDecode();

  // Static member variable to store the quantization table.
  static std::vector<char> quantizationTable;

  // Static member variable to store the zigZag map.
  static std::vector<std::pair<int, int>> zigZagMap;

  // The image in uncompressed form.
  std::vector<char> decoded;

  // The image in compressed form (expressed as a sequence of bytes).
  std::vector<char> encoded;

  // An array of 8x8 blocks. Each block is a vector of 64 elements.
  std::vector<std::vector<char>> blocks;
  std::vector<std::vector<char>> imagBlocks;

  // Block grid width.
  int blockGridWidth;

  // Block grid height.
  int blockGridHeight;
};

#endif // GRAYSCALE_IMAGE_HPP<|MERGE_RESOLUTION|>--- conflicted
+++ resolved
@@ -8,9 +8,8 @@
 // This class may be used to load, save, encode, decode and display grayscale
 // images. Please note that the image's width and height must be a multiple
 // of 8.
-class GrayscaleImage
-{
-public:
+class GrayscaleImage {
+ public:
   // Load regular image from file.
   bool loadStandard(const std::string &filename);
 
@@ -35,16 +34,12 @@
   // Get the bitsize of the last loaded or encoded image.
   unsigned int getCompressedBitsize() const;
 
-<<<<<<< HEAD
   // Perform a wavelet transform on the decoded image.
   void waveletTransform(const std::shared_ptr<
                         Transform::WaveletTransform::WaveletTransformAlgorithm>
                             algorithm);
 
  private:
-=======
-private:
->>>>>>> ff9d2aba
   // Split the image in blocks of size 8x8, and save the result in variable
   // 'blocks'.
   void splitBlocks();
@@ -54,12 +49,12 @@
   void mergeBlocks();
 
   // Quantize the given vec using the quantization table.
-  void quantize(
-      const Transform::FourierTransform::vec &vec, std::vector<char> &realBlock, std::vector<char> &imagBlock);
+  void quantize(const Transform::FourierTransform::vec &vec,
+                std::vector<char> &realBlock, std::vector<char> &imagBlock);
 
   // Unquantize the given vec using the quantization table.
-  void unquantize(
-      Transform::FourierTransform::vec &vec, std::vector<char> &realBlock, std::vector<char> &imagBlock);
+  void unquantize(Transform::FourierTransform::vec &vec,
+                  std::vector<char> &realBlock, std::vector<char> &imagBlock);
 
   // Use entropy coding to encode all blocks.
   void entropyEncode();
@@ -90,4 +85,4 @@
   int blockGridHeight;
 };
 
-#endif // GRAYSCALE_IMAGE_HPP+#endif  // GRAYSCALE_IMAGE_HPP