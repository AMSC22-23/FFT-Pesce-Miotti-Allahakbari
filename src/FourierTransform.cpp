--- conflicted
+++ resolved
@@ -122,7 +122,6 @@
       }
     }
   }
-<<<<<<< HEAD
 
   void TrivialTwoDimensionalFourierTransformAlgorithm::operator()(
       const vec &input_sequence, vec &output_sequence) const
@@ -159,7 +158,6 @@
       // Store the i-th row of the output matrix.
       for (size_t j = 0; j < sqrt_n; j++)
         output_sequence[i * sqrt_n + j] = output_row[j];
-=======
 }
 
 void IterativeFFTGPU::operator()(const vec &input_sequence,
@@ -308,7 +306,6 @@
       for (size_t i = base_index + 1; i < end_index; i++) {
         omegas[i] = omegas[i - 1] * omega_d;
       }
->>>>>>> 548ea29b
     }
 
     // Do the same, over the columns.
