--- conflicted
+++ resolved
@@ -134,12 +134,8 @@
     const std::complex<real> omega_d =
         std::exp(std::complex<real>{0, -2 * pi / m});
 
-<<<<<<< HEAD
-#pragma omp parallel for schedule(static) collapse(2)
-=======
 #pragma omp parallel for default(none) firstprivate(omega_d, m, n) \
-    shared(result)
->>>>>>> 1252dc26
+    shared(result) schedule(static) collapse(2)
     for (size_t k = 0; k < n; k += m) {
       for (size_t j = 0; j < m / 2; j++) {
         const std::complex<real> t =
