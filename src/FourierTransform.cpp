--- conflicted
+++ resolved
@@ -367,16 +367,9 @@
   cudaMemcpy(output_sequence.data(), input_sequence_dev,
              size * sizeof(cuda::std::complex<real>), cudaMemcpyDeviceToHost);
 
-<<<<<<< HEAD
   cudaFree(input_sequence_dev);
   cudaFree(output_sequence_dev);
   cudaFree(transposed_sequence_dev);
-=======
-  // Free data structures on the device.
-  cudaFree(&input_sequence_dev);
-  cudaFree(&output_sequence_dev);
-  cudaFree(&transposed_sequence_dev);
->>>>>>> f625617b
 }
 
 void BlockFFTGPU2D::operator()(const vec &input_sequence,
