--- conflicted
+++ resolved
@@ -47,14 +47,6 @@
 
   // Convert the image to a vector of complex numbers.
   vec input_sequence;
-<<<<<<< HEAD
-  vec output_sequence_base;
-  vec output_sequence_block;
-
-  input_sequence.reserve(image.rows * image.cols);
-  output_sequence_base.reserve(image.rows * image.cols);
-  output_sequence_block.reserve(image.rows * image.cols);
-=======
   vec output_sequence;
   vec ifft2d_output_sequence;
 
@@ -64,37 +56,15 @@
 
   output_sequence.resize(image.rows * image.cols);
   ifft2d_output_sequence.resize(image.rows * image.cols);
->>>>>>> df9e8465
 
   for (int i = 0; i < image.rows; i++)
     for (int j = 0; j < image.cols; j++)
       input_sequence.emplace_back(image.at<uchar>(i, j), 0);
 
-<<<<<<< HEAD
-  std::unique_ptr<FourierTransformAlgorithm> base_algorithm =
-      std::make_unique<IterativeFFTGPU2D>();
-  std::unique_ptr<FourierTransformAlgorithm> block_algorithm =
-      std::make_unique<BlockFFTGPU2D>();
-
-  // Set the direct transform.
-  base_algorithm->setBaseAngle(-std::numbers::pi_v<real>);
-  block_algorithm->setBaseAngle(-std::numbers::pi_v<real>);
-
-  // Execute the algorithms and calculate the time.
-  std::cout << "Block version: "
-            << block_algorithm->calculateTime(input_sequence,
-                                              output_sequence_block)
-            << "μs" << std::endl;
-  std::cout << "Base version: "
-            << base_algorithm->calculateTime(input_sequence,
-                                             output_sequence_base)
-            << "μs" << std::endl;
-=======
   BlockFFTGPU2D fft2d;
   BlockInverseFFTGPU2D ifft2d;
 
   // Execute the algorithm and calculate the time.
->>>>>>> df9e8465
 
   auto start = std::chrono::high_resolution_clock::now();  // Start the timer
 
@@ -122,7 +92,7 @@
             << std::endl;  // Print the execution time
 
   // Check if ifft_output_sequence and input_sequence elements are equal
-  for (int i = 0; i < ifft2d_output_sequence.size(); i++) {
+  for (size_t i = 0; i < ifft2d_output_sequence.size(); i++) {
     if (ifft2d_output_sequence[i].real() - input_sequence[i].real() > 1e-4 ||
         ifft2d_output_sequence[i].imag() - input_sequence[i].imag() > 1e-4) {
       std::cerr << "Erorr in inverse: Origianl: " << input_sequence[i]
@@ -177,20 +147,20 @@
     //           << blockIndices[bid].second << ")" << std::endl;
     for (int i = 0; i < 8; i++)
       for (int j = 0; j < 8; j++) {
-        if (std::fabs(output_sequence_block[(blockIndices[bid].first * 8 + i) *
-                                                image.rows +
-                                            blockIndices[bid].second * 8 + j]
-                          .real() -
-                      realPart.at<double>(i, j)) > epsilon ||
-            std::fabs(output_sequence_block[(blockIndices[bid].first * 8 + i) *
-                                                image.rows +
-                                            blockIndices[bid].second * 8 + j]
-                          .imag() -
-                      imagPart.at<double>(i, j)) > epsilon) {
+        if (std::fabs(
+                output_sequence[(blockIndices[bid].first * 8 + i) * image.rows +
+                                blockIndices[bid].second * 8 + j]
+                    .real() -
+                realPart.at<double>(i, j)) > epsilon ||
+            std::fabs(
+                output_sequence[(blockIndices[bid].first * 8 + i) * image.rows +
+                                blockIndices[bid].second * 8 + j]
+                    .imag() -
+                imagPart.at<double>(i, j)) > epsilon) {
           std::cout << "Calculations at: " << i << ", " << j << " GPU: "
-                    << output_sequence_block[(blockIndices[bid].first * 8 + i) *
-                                                 image.rows +
-                                             blockIndices[bid].second * 8 + j]
+                    << output_sequence[(blockIndices[bid].first * 8 + i) *
+                                           image.rows +
+                                       blockIndices[bid].second * 8 + j]
                     << ", CPU: (" << realPart.at<double>(i, j) << ", "
                     << imagPart.at<double>(i, j) << ")" << std::endl;
         }
