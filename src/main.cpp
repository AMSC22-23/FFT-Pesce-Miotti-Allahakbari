--- conflicted
+++ resolved
@@ -1,11 +1,6 @@
 #include "GrayscaleImage.hpp"
 
 #include <iostream>
-<<<<<<< HEAD
-
-int main()
-{
-=======
 #include <numbers>
 #include <opencv2/opencv.hpp>
 #include <string>
@@ -91,7 +86,6 @@
 }
 
 int main_random_sequence_mode(int argc, char* argv[]) {
->>>>>>> 548ea29b
   using namespace FourierTransform;
 
   // Create a GrayscaleImage object.
@@ -101,7 +95,6 @@
   std::cout << "Loading image..." << std::endl;
   bool success = grayscaleImage.loadStandard("../img/image.jpg");
 
-<<<<<<< HEAD
   // Check if the image was loaded successfully.
   if (!success)
   {
@@ -111,7 +104,7 @@
 
   // Get the bitsize of the image.
   unsigned int bitsize = grayscaleImage.getStandardBitsize();
-=======
+  
     // Compute the O(n log n) Fourier Transform of the sequence with the
     // recursive algorithm.
     std::unique_ptr<FourierTransformAlgorithm> recursive_dft(
@@ -210,18 +203,14 @@
   // Execute a single algorithm and calculate the elapsed time.
   else if (mode == std::string("timingTest")) {
     std::string algorithm_name = "iterativeGPU";
->>>>>>> 548ea29b
 
   // Print the bitsize.
   std::cout << "The loaded image has a bitsize of " << bitsize << " bits." << std::endl;
 
-<<<<<<< HEAD
   // Display the image.
   std::cout << "Displaying image..." << std::endl;
   grayscaleImage.display();
 
-  return 0;
-=======
     // Create the algorithm.
     std::unique_ptr<FourierTransformAlgorithm> algorithm;
     if (algorithm_name == std::string("classic")) {
@@ -284,5 +273,4 @@
             << "Argument 4: algorithm for timingTest mode (classic, recursive, "
                "iterative, IterativeGPU(default))"
             << std::endl;
->>>>>>> 548ea29b
 }